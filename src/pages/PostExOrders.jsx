--- conflicted
+++ resolved
@@ -201,7 +201,6 @@
       if (statusFilter && statusFilter !== "All Orders") {
         // Map filter label to possible PostEx API status values
         const statusMap = {
-<<<<<<< HEAD
           Unbooked: "pending",
           Booked: "submitted",
           "PostEx WareHouse": "in_transit",
@@ -227,92 +226,6 @@
             order.status === statusFilter
           );
         });
-=======
-          "Unbooked": ["unbooked", "pending", "un-assigned", "unassigned"],
-          "Booked": ["booked", "confirmed", "submitted"],
-          "PostEx WareHouse": ["postex warehouse", "warehouse", "at warehouse", "in warehouse"],
-          "Out For Delivery": ["out for delivery", "out_for_delivery", "outfordelivery"],
-          "Delivered": ["delivered", "delivery completed"],
-          "Returned": ["returned", "return"],
-          "Un-Assigned By Me": ["un-assigned by me", "unassigned by me", "un-assigned"],
-          "Expired": ["expired"],
-          "Delivery Under Review": ["delivery under review", "under review"],
-          "Picked By PostEx": ["picked by postex", "pickedbypostex"],
-          "Out For Return": ["out for return", "out_for_return", "outforreturn"],
-          "Attempted": ["attempted", "attempt"],
-          "En-Route to PostEx warehouse": ["en-route to postex warehouse", "enroute to postex warehouse", "en route to postex warehouse"]
-        };
-        
-        const possibleStatuses = statusMap[statusFilter] || [statusFilter.toLowerCase()];
-        const filterLabelLower = statusFilter.toLowerCase();
-        
-        filteredOrders = filteredOrders.filter(
-          (order) => {
-            const orderStatus = (order.status || order.transactionStatus || "").toLowerCase().trim();
-            const orderStatusOriginal = (order.status || order.transactionStatus || "").trim();
-            
-            // Special handling for "Booked" vs "Unbooked" to prevent false matches
-            if (filterLabelLower === "booked") {
-              // For "Booked" filter, explicitly exclude "unbooked" orders first
-              if (orderStatus.includes("unbooked") || 
-                  (orderStatus.startsWith("un-") && orderStatus.includes("booked")) ||
-                  orderStatus.startsWith("unassigned")) {
-                return false;
-              }
-              // Match booked, confirmed, submitted (but not unbooked)
-              if (orderStatus === "booked" || 
-                  orderStatus === "confirmed" || 
-                  orderStatus === "submitted" ||
-                  (orderStatus.includes("booked") && !orderStatus.includes("unbooked") && !orderStatus.startsWith("un-"))) {
-                return true;
-              }
-              return false;
-            }
-            
-            // Special handling for "Unbooked" filter
-            if (filterLabelLower === "unbooked") {
-              // Only match unbooked, pending, un-assigned
-              if (orderStatus === "unbooked" || 
-                  orderStatus === "pending" || 
-                  orderStatus.includes("un-assigned") ||
-                  orderStatus.includes("unassigned")) {
-                // Make sure it's not booked
-                if (orderStatus.includes("booked") && !orderStatus.includes("unbooked")) {
-                  return false;
-                }
-                return true;
-              }
-              return false;
-            }
-            
-            // Direct exact match with filter label (case-insensitive)
-            if (orderStatus === filterLabelLower || orderStatusOriginal === statusFilter) {
-              return true;
-            }
-            
-            // Check against possible status variations
-            for (const possibleStatus of possibleStatuses) {
-              // Exact match
-              if (orderStatus === possibleStatus) {
-                return true;
-              }
-              // Check if order status contains the possible status (but be careful with partial matches)
-              // Use word boundary for better matching
-              const escapedStatus = possibleStatus.replace(/[.*+?^${}()|[\]\\]/g, '\\$&');
-              const regex = new RegExp(`(^|\\s)${escapedStatus}(\\s|$)`, 'i');
-              if (regex.test(orderStatus)) {
-                return true;
-              }
-              // Also check if order status starts with the possible status
-              if (orderStatus.startsWith(possibleStatus + " ") || orderStatus.startsWith(possibleStatus + "-")) {
-                return true;
-              }
-            }
-            
-            return false;
-          }
-        );
->>>>>>> 6425a4f7
       }
 
       // City filter
